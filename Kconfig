--- conflicted
+++ resolved
@@ -1,69 +1,42 @@
 menu "Camera configuration"
 
-<<<<<<< HEAD
-    config OV2640_SUPPORT
-    bool "OV2640 Support"
-=======
-config OV7670_SUPPORT
-	bool "OV7670 Support"
-	default y
-	help
-		Enable this option if you want to use the OV7670.
-		Disable this option to safe memory.
-
-config OV7725_SUPPORT
-	bool "OV7725 Support"
-	default n
-	help
-		Enable this option if you want to use the OV7725.
-		Disable this option to save memory.
-	
-config OV3660_SUPPORT
-    bool "OV3660 Support"
->>>>>>> 95bbf77c
-    default y
-    help
-        Enable this option if you want to use the OV2640.
-        Disable this option to save memory.
+    config OV7670_SUPPORT
+        bool "Support OV7670 VGA"
+        default y
+        help
+            Enable this option if you want to use the OV7670.
+            Disable this option to safe memory.
 
     config OV7725_SUPPORT
-    bool "OV7725 Support"
-    default n
-    help
-        Enable this option if you want to use the OV7725.
-        Disable this option to save memory.
-<<<<<<< HEAD
-=======
-    
-choice SCCB_HARDWARE_I2C_PORT
-    bool "I2C peripheral to use for SCCB"
-    default SCCB_HARDWARE_I2C_PORT1
->>>>>>> 95bbf77c
+        bool "Support OV7725 SVGA"
+        default n
+        help
+            Enable this option if you want to use the OV7725.
+            Disable this option to save memory.
+
+    config OV2640_SUPPORT
+        bool "Support OV2640 2MP"
+        default y
+        help
+            Enable this option if you want to use the OV2640.
+            Disable this option to save memory.
 
     config OV3660_SUPPORT
-        bool "OV3660 Support"
+        bool "Support OV3660 3MP"
         default y
         help
             Enable this option if you want to use the OV3360.
             Disable this option to save memory.
 
     config OV5640_SUPPORT
-        bool "OV5640 Support"
+        bool "Support OV5640 5MP"
         default y
         help
             Enable this option if you want to use the OV5640.
             Disable this option to save memory.
 
-    config SCCB_HARDWARE_I2C
-        bool "Use hardware I2C for SCCB"
-        default y
-        help
-            Enable this option if you want to use hardware I2C to control the camera.
-            Disable this option to use software I2C.
-
     choice SCCB_HARDWARE_I2C_PORT
         bool "I2C peripheral to use for SCCB"
-        depends on SCCB_HARDWARE_I2C
         default SCCB_HARDWARE_I2C_PORT1
 
         config SCCB_HARDWARE_I2C_PORT0
